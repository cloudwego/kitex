--- conflicted
+++ resolved
@@ -17,11 +17,10 @@
 import (
 	"bytes"
 	"flag"
-<<<<<<< HEAD
+
 	"fmt"
 	"io/ioutil"
-=======
->>>>>>> e402e37c
+
 	"os"
 	"path/filepath"
 	"strings"
