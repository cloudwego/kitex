--- conflicted
+++ resolved
@@ -85,15 +85,9 @@
 // OnError implements the remote.TransHandler interface.
 func (t *MockCliTransHandler) OnError(ctx context.Context, err error, conn net.Conn) {
 	if pe, ok := err.(*kerrors.DetailedError); ok {
-<<<<<<< HEAD
-		klog.CtxErrorf(ctx, "KITEX: send request error, remote=%s, err=%s\n%s", conn.RemoteAddr(), err.Error(), pe.Stack())
+		klog.CtxErrorf(ctx, "KITEX: send request error, remote=%s, error=%s\nstack=%s", conn.RemoteAddr(), err.Error(), pe.Stack())
 	} else {
-		klog.CtxErrorf(ctx, "KITEX: send request error, remote=%s, err=%s", conn.RemoteAddr(), err.Error())
-=======
-		klog.Errorf("KITEX: send request error, remote=%s, error=%s\nstack=%s", conn.RemoteAddr(), err.Error(), pe.Stack())
-	} else {
-		klog.Errorf("KITEX: send request error, remote=%s, error=%s", conn.RemoteAddr(), err.Error())
->>>>>>> 8c9946cd
+		klog.CtxErrorf(ctx, "KITEX: send request error, remote=%s, error=%s", conn.RemoteAddr(), err.Error())
 	}
 }
 
