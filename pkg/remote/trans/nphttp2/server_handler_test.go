--- conflicted
+++ resolved
@@ -310,29 +310,6 @@
 	})
 }
 
-<<<<<<< HEAD
-func Test_parseGraceAndPollTime(t *testing.T) {
-	// without timeout in ctx
-	ctx := context.Background()
-	graceTime, pollTime := parseGraceAndPollTime(ctx)
-	test.Assert(t, graceTime == defaultGraceTime, graceTime)
-	test.Assert(t, pollTime == defaultPollTime, pollTime)
-
-	// with timeout longer than default timeout
-	ctx, cancel := context.WithTimeout(context.Background(), 10*time.Second)
-	defer cancel()
-	graceTime, pollTime = parseGraceAndPollTime(ctx)
-	test.Assert(t, graceTime > defaultGraceTime, graceTime)
-	// defaultPollTime is the max poll time
-	test.Assert(t, pollTime == defaultPollTime, pollTime)
-
-	// with timeout shorter than default timeout
-	ctx, cancel = context.WithTimeout(context.Background(), 4*time.Second)
-	defer cancel()
-	graceTime, pollTime = parseGraceAndPollTime(ctx)
-	test.Assert(t, graceTime < defaultGraceTime, graceTime)
-	test.Assert(t, pollTime < defaultPollTime, pollTime)
-=======
 func TestSvrTransHandlerProtocolMatch(t *testing.T) {
 	ctrl := gomock.NewController(t)
 	defer ctrl.Finish()
@@ -363,5 +340,27 @@
 	rawConn := &mocks.Conn{}
 	err = th.ProtocolMatch(context.Background(), rawConn)
 	test.Assert(t, err != nil, err)
->>>>>>> 95f6ac34
+}
+
+func Test_parseGraceAndPollTime(t *testing.T) {
+	// without timeout in ctx
+	ctx := context.Background()
+	graceTime, pollTime := parseGraceAndPollTime(ctx)
+	test.Assert(t, graceTime == defaultGraceTime, graceTime)
+	test.Assert(t, pollTime == defaultPollTime, pollTime)
+
+	// with timeout longer than default timeout
+	ctx, cancel := context.WithTimeout(context.Background(), 10*time.Second)
+	defer cancel()
+	graceTime, pollTime = parseGraceAndPollTime(ctx)
+	test.Assert(t, graceTime > defaultGraceTime, graceTime)
+	// defaultPollTime is the max poll time
+	test.Assert(t, pollTime == defaultPollTime, pollTime)
+
+	// with timeout shorter than default timeout
+	ctx, cancel = context.WithTimeout(context.Background(), 4*time.Second)
+	defer cancel()
+	graceTime, pollTime = parseGraceAndPollTime(ctx)
+	test.Assert(t, graceTime < defaultGraceTime, graceTime)
+	test.Assert(t, pollTime < defaultPollTime, pollTime)
 }