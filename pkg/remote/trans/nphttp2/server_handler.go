--- conflicted
+++ resolved
@@ -143,17 +143,11 @@
 
 			idx := strings.LastIndex(sm[:pos], ".")
 			if idx == -1 {
-<<<<<<< HEAD
-				errDesc := fmt.Sprintf("malformed package and service name, method=%q", s.Method())
-				tr.WriteStatus(s, status.New(codes.Internal, errDesc))
-				return
-=======
 				ink.SetPackageName("")
 				ink.SetServiceName(sm[0:pos])
 			} else {
 				ink.SetPackageName(sm[:idx])
 				ink.SetServiceName(sm[idx+1 : pos])
->>>>>>> 6a807e0e
 			}
 
 			st := NewStream(ctx, t.svcInfo, newServerConn(tr, s), t)
