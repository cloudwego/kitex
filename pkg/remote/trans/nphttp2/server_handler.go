/*
 * Copyright 2021 CloudWeGo Authors
 *
 * Licensed under the Apache License, Version 2.0 (the "License");
 * you may not use this file except in compliance with the License.
 * You may obtain a copy of the License at
 *
 *     http://www.apache.org/licenses/LICENSE-2.0
 *
 * Unless required by applicable law or agreed to in writing, software
 * distributed under the License is distributed on an "AS IS" BASIS,
 * WITHOUT WARRANTIES OR CONDITIONS OF ANY KIND, either express or implied.
 * See the License for the specific language governing permissions and
 * limitations under the License.
 */

package nphttp2

import (
	"context"
	"fmt"
	"net"
	"runtime/debug"
	"strings"

	"github.com/cloudwego/netpoll"

	"github.com/cloudwego/kitex/pkg/endpoint"
	"github.com/cloudwego/kitex/pkg/gofunc"
	"github.com/cloudwego/kitex/pkg/kerrors"
	"github.com/cloudwego/kitex/pkg/klog"
	"github.com/cloudwego/kitex/pkg/remote"
	"github.com/cloudwego/kitex/pkg/remote/codec/protobuf"
	"github.com/cloudwego/kitex/pkg/remote/trans/nphttp2/codes"
	grpcTransport "github.com/cloudwego/kitex/pkg/remote/trans/nphttp2/grpc"
	"github.com/cloudwego/kitex/pkg/remote/trans/nphttp2/status"
	"github.com/cloudwego/kitex/pkg/rpcinfo"
	"github.com/cloudwego/kitex/pkg/serviceinfo"
	"github.com/cloudwego/kitex/pkg/streaming"
	"github.com/cloudwego/kitex/transport"
)

type svrTransHandlerFactory struct{}

// NewSvrTransHandlerFactory ...
func NewSvrTransHandlerFactory() remote.ServerTransHandlerFactory {
	return &svrTransHandlerFactory{}
}

func (f *svrTransHandlerFactory) NewTransHandler(opt *remote.ServerOption) (remote.ServerTransHandler, error) {
	return newSvrTransHandler(opt)
}

func newSvrTransHandler(opt *remote.ServerOption) (*svrTransHandler, error) {
	return &svrTransHandler{
		opt:     opt,
		svcInfo: opt.SvcInfo,
		codec:   protobuf.NewGRPCCodec(),
	}, nil
}

var _ remote.ServerTransHandler = &svrTransHandler{}

type svrTransHandler struct {
	opt        *remote.ServerOption
	svcInfo    *serviceinfo.ServiceInfo
	inkHdlFunc endpoint.Endpoint
	codec      remote.Codec
}

func (t *svrTransHandler) Write(ctx context.Context, conn net.Conn, msg remote.Message) (err error) {
	buf := newByteBuffer(conn)
	defer func() {
		_ = buf.Release(err)
		bufPool.Put(buf)
	}()

	if err = t.codec.Encode(ctx, msg, buf); err != nil {
		return err
	}
	return buf.Flush()
}

func (t *svrTransHandler) Read(ctx context.Context, conn net.Conn, msg remote.Message) (err error) {
	buf := newByteBuffer(conn)
	defer func() {
		_ = buf.Release(err)
		bufPool.Put(buf)
	}()

	err = t.codec.Decode(ctx, msg, buf)
	return
}

// 只 return write err
func (t *svrTransHandler) OnRead(ctx context.Context, conn net.Conn) error {
	tr, err := grpcTransport.NewServerTransport(ctx, conn.(netpoll.Connection))
	if err != nil {
		return err
	}
	defer tr.Close()

	tr.HandleStreams(func(s *grpcTransport.Stream) {
		gofunc.GoFunc(ctx, func() {
			ri, ctx := t.opt.InitRPCInfoFunc(s.Context(), tr.RemoteAddr())
			// set grpc transport flag before execute metahandler
			rpcinfo.AsMutableRPCConfig(ri.Config()).SetTransportProtocol(transport.GRPC)
			var err error
			for _, shdlr := range t.opt.StreamingMetaHandlers {
				ctx, err = shdlr.OnReadStream(ctx)
				if err != nil {
					tr.WriteStatus(s, convertFromKitexToGrpc(err))
					return
				}
			}
			ctx = t.startTracer(ctx, ri)
			defer func() {
				panicErr := recover()
				if panicErr != nil {
					if conn != nil {
<<<<<<< HEAD
						klog.CtxErrorf(ctx, "KITEX: panic happened, close conn[%s], %v\n%s", conn.RemoteAddr(), panicErr, string(debug.Stack()))
					} else {
						klog.CtxErrorf(ctx, "KITEX: panic happened, %v\n%s", panicErr, string(debug.Stack()))
=======
						klog.Errorf("KITEX: panic happened, close conn, remoteAddress=%s, error=%s\nstack=%s", conn.RemoteAddr(), panicErr, string(debug.Stack()))
					} else {
						klog.Errorf("KITEX: panic happened, error=%v\nstack=%s", panicErr, string(debug.Stack()))
>>>>>>> 8c9946cd
					}
				}
				t.finishTracer(ctx, ri, err, panicErr)
			}()

			ink := ri.Invocation().(rpcinfo.InvocationSetter)
			sm := s.Method()
			if sm != "" && sm[0] == '/' {
				sm = sm[1:]
			}
			pos := strings.LastIndex(sm, "/")
			if pos == -1 {
				errDesc := fmt.Sprintf("malformed method name: %q", s.Method())
				tr.WriteStatus(s, status.New(codes.ResourceExhausted, errDesc))
				return
			}
			ink.SetMethodName(sm[pos+1:])

			idx := strings.LastIndex(sm[:pos], ".")
			if idx == -1 {
				errDesc := fmt.Sprintf("malformed package and service name: %q", s.Method())
				tr.WriteStatus(s, status.New(codes.ResourceExhausted, errDesc))
				return
			}
			ink.SetPackageName(sm[:idx])
			ink.SetServiceName(sm[idx+1 : pos])

			st := NewStream(ctx, t.svcInfo, newServerConn(tr, s), t)
			if err := t.inkHdlFunc(ctx, &streaming.Args{Stream: st}, nil); err != nil {
				tr.WriteStatus(s, convertFromKitexToGrpc(err))
				return
			}
			tr.WriteStatus(s, status.New(codes.OK, ""))
		})
	}, func(ctx context.Context, method string) context.Context {
		return ctx
	})
	return nil
}

// msg 是解码后的实例，如 Arg 或 Result, 触发上层处理，用于异步 和 服务端处理
func (t *svrTransHandler) OnMessage(ctx context.Context, args, result remote.Message) (context.Context, error) {
	panic("unimplemented")
}

// 新连接建立时触发，主要用于服务端，对应 netpoll onPrepare
func (t *svrTransHandler) OnActive(ctx context.Context, conn net.Conn) (context.Context, error) {
	// set readTimeout to infinity to avoid streaming break
	// use keepalive to check the health of connection
	conn.(netpoll.Connection).SetReadTimeout(grpcTransport.Infinity)
	return ctx, nil
}

// 连接关闭时回调
func (t *svrTransHandler) OnInactive(ctx context.Context, conn net.Conn) {
	// recycle rpcinfo
	rpcinfo.PutRPCInfo(rpcinfo.GetRPCInfo(ctx))
}

// 传输层 error 回调
func (t *svrTransHandler) OnError(ctx context.Context, err error, conn net.Conn) {
	if pe, ok := err.(*kerrors.DetailedError); ok {
<<<<<<< HEAD
		klog.CtxErrorf(ctx, "KITEX: processing request error, remote=%s, err=%s\n%s", conn.RemoteAddr(), err.Error(), pe.Stack())
	} else {
		klog.CtxErrorf(ctx, "KITEX: processing request error, remote=%s, err=%s", conn.RemoteAddr(), err.Error())
=======
		klog.Errorf("KITEX: processing request error, remote=%s, error=%s\nstack=%s", conn.RemoteAddr(), err.Error(), pe.Stack())
	} else {
		klog.Errorf("KITEX: processing request error, remote=%s, error=%s", conn.RemoteAddr(), err.Error())
>>>>>>> 8c9946cd
	}
}

func (t *svrTransHandler) SetInvokeHandleFunc(inkHdlFunc endpoint.Endpoint) {
	t.inkHdlFunc = inkHdlFunc
}

func (t *svrTransHandler) SetPipeline(p *remote.TransPipeline) {
}

func (t *svrTransHandler) startTracer(ctx context.Context, ri rpcinfo.RPCInfo) context.Context {
	c := t.opt.TracerCtl.DoStart(ctx, ri)
	return c
}

func (t *svrTransHandler) finishTracer(ctx context.Context, ri rpcinfo.RPCInfo, err error, panicErr interface{}) {
	rpcStats := rpcinfo.AsMutableRPCStats(ri.Stats())
	if rpcStats == nil {
		return
	}
	if panicErr != nil {
		rpcStats.SetPanicked(panicErr)
	}
	t.opt.TracerCtl.DoFinish(ctx, ri, err)
	rpcStats.Reset()
}<|MERGE_RESOLUTION|>--- conflicted
+++ resolved
@@ -118,15 +118,9 @@
 				panicErr := recover()
 				if panicErr != nil {
 					if conn != nil {
-<<<<<<< HEAD
-						klog.CtxErrorf(ctx, "KITEX: panic happened, close conn[%s], %v\n%s", conn.RemoteAddr(), panicErr, string(debug.Stack()))
+						klog.CtxErrorf(ctx, "KITEX: panic happened, close conn, remoteAddress=%s, error=%s\nstack=%s", conn.RemoteAddr(), panicErr, string(debug.Stack()))
 					} else {
-						klog.CtxErrorf(ctx, "KITEX: panic happened, %v\n%s", panicErr, string(debug.Stack()))
-=======
-						klog.Errorf("KITEX: panic happened, close conn, remoteAddress=%s, error=%s\nstack=%s", conn.RemoteAddr(), panicErr, string(debug.Stack()))
-					} else {
-						klog.Errorf("KITEX: panic happened, error=%v\nstack=%s", panicErr, string(debug.Stack()))
->>>>>>> 8c9946cd
+						klog.CtxErrorf(ctx, "KITEX: panic happened, error=%v\nstack=%s", panicErr, string(debug.Stack()))
 					}
 				}
 				t.finishTracer(ctx, ri, err, panicErr)
@@ -189,15 +183,9 @@
 // 传输层 error 回调
 func (t *svrTransHandler) OnError(ctx context.Context, err error, conn net.Conn) {
 	if pe, ok := err.(*kerrors.DetailedError); ok {
-<<<<<<< HEAD
-		klog.CtxErrorf(ctx, "KITEX: processing request error, remote=%s, err=%s\n%s", conn.RemoteAddr(), err.Error(), pe.Stack())
+		klog.CtxErrorf(ctx, "KITEX: processing request error, remote=%s, error=%s\nstack=%s", conn.RemoteAddr(), err.Error(), pe.Stack())
 	} else {
-		klog.CtxErrorf(ctx, "KITEX: processing request error, remote=%s, err=%s", conn.RemoteAddr(), err.Error())
-=======
-		klog.Errorf("KITEX: processing request error, remote=%s, error=%s\nstack=%s", conn.RemoteAddr(), err.Error(), pe.Stack())
-	} else {
-		klog.Errorf("KITEX: processing request error, remote=%s, error=%s", conn.RemoteAddr(), err.Error())
->>>>>>> 8c9946cd
+		klog.CtxErrorf(ctx, "KITEX: processing request error, remote=%s, error=%s", conn.RemoteAddr(), err.Error())
 	}
 }
 
