/*
 * Copyright 2021 CloudWeGo Authors
 *
 * Licensed under the Apache License, Version 2.0 (the "License");
 * you may not use this file except in compliance with the License.
 * You may obtain a copy of the License at
 *
 *     http://www.apache.org/licenses/LICENSE-2.0
 *
 * Unless required by applicable law or agreed to in writing, software
 * distributed under the License is distributed on an "AS IS" BASIS,
 * WITHOUT WARRANTIES OR CONDITIONS OF ANY KIND, either express or implied.
 * See the License for the specific language governing permissions and
 * limitations under the License.
 */

package netpollmux

import (
	"context"
	"errors"
	"fmt"
	"net"
	"sync"

	"github.com/cloudwego/netpoll"

	"github.com/cloudwego/kitex/pkg/gofunc"
	"github.com/cloudwego/kitex/pkg/klog"
	"github.com/cloudwego/kitex/pkg/remote"
	np "github.com/cloudwego/kitex/pkg/remote/trans/netpoll"
)

// ErrConnClosed .
var ErrConnClosed = errors.New("conn closed")

// SharedSize .
var SharedSize int32 = 32

func newMuxCliConn(connection netpoll.Connection) *muxCliConn {
	c := &muxCliConn{
		muxConn:  newMuxConn(connection),
		seqIDMap: newSharedMap(SharedSize),
	}
	connection.SetOnRequest(c.OnRequest)
	return c
}

type muxCliConn struct {
	muxConn
	seqIDMap *sharedMap // (k,v) is (sequenceID, notify)
}

// OnRequest is called when the connection creates.
func (c *muxCliConn) OnRequest(ctx context.Context, connection netpoll.Connection) (err error) {
	// check protocol header
	length, seqID, err := parseHeader(connection.Reader())
	if err != nil {
		err = fmt.Errorf("%w: addr(%s)", err, connection.RemoteAddr())
		return c.onError(ctx, err, connection)
	}
	asyncCallback, ok := c.seqIDMap.load(seqID)
	if !ok {
		connection.Reader().Skip(length)
		connection.Reader().Release()
		return
	}
	// reader is nil if return error
	reader, err := connection.Reader().Slice(length)
	if err != nil {
		err = fmt.Errorf("mux read package slice failed: addr(%s), %w", connection.RemoteAddr(), err)
		return c.onError(ctx, err, connection)
	}
	gofunc.GoFunc(ctx, func() {
		bufReader := np.NewReaderByteBuffer(reader)
		asyncCallback.Recv(bufReader, nil)
	})
	return nil
}

// Close does nothing.
func (c *muxCliConn) Close() error {
	return nil
}

func (c *muxCliConn) close() error {
	c.Connection.Close()
	c.seqIDMap.rangeMap(func(seqID int32, msg EventHandler) {
		msg.Recv(nil, ErrConnClosed)
	})
	return nil
}

<<<<<<< HEAD
func (c *muxCliConn) onError(ctx context.Context, err error, connection netpoll.Connection) error {
	klog.CtxErrorf(ctx, "KITEX: %s", err.Error())
=======
func (c *muxCliConn) onError(err error, connection netpoll.Connection) error {
	klog.Errorf("KITEX: error=%s", err.Error())
>>>>>>> 8c9946cd
	connection.Close()
	return err
}

func newMuxSvrConn(connection netpoll.Connection, pool *sync.Pool) *muxSvrConn {
	c := &muxSvrConn{
		muxConn: newMuxConn(connection),
		pool:    pool,
	}
	return c
}

type muxSvrConn struct {
	muxConn
	pool *sync.Pool // ctx with rpcInfo
}

func newMuxConn(connection netpoll.Connection) muxConn {
	c := muxConn{}
	c.Connection = connection
	writer := np.NewWriterByteBuffer(connection.Writer())
	c.sharedQueue = newSharedQueue(SharedSize, func(gts []BufferGetter) {
		var err error
		var buf remote.ByteBuffer
		var isNil bool
		for _, gt := range gts {
			buf, isNil = gt()
			if !isNil {
				err = writer.AppendBuffer(buf)
				if err != nil {
					connection.Close()
					return
				}
			}
		}
	}, func() {
		err := writer.Flush()
		if err != nil {
			connection.Close()
			return
		}
	})
	return c
}

var (
	_ net.Conn           = &muxConn{}
	_ netpoll.Connection = &muxConn{}
)

type muxConn struct {
	netpoll.Connection              // raw conn
	sharedQueue        *sharedQueue // use for write
}

// Put puts the buffer getter back to the queue.
func (c *muxConn) Put(gt BufferGetter) {
	c.sharedQueue.Add(gt)
}<|MERGE_RESOLUTION|>--- conflicted
+++ resolved
@@ -91,13 +91,8 @@
 	return nil
 }
 
-<<<<<<< HEAD
 func (c *muxCliConn) onError(ctx context.Context, err error, connection netpoll.Connection) error {
-	klog.CtxErrorf(ctx, "KITEX: %s", err.Error())
-=======
-func (c *muxCliConn) onError(err error, connection netpoll.Connection) error {
-	klog.Errorf("KITEX: error=%s", err.Error())
->>>>>>> 8c9946cd
+	klog.CtxErrorf(ctx, "KITEX: error=%s", err.Error())
 	connection.Close()
 	return err
 }
