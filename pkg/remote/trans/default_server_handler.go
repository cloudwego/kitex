--- conflicted
+++ resolved
@@ -112,15 +112,9 @@
 			if conn != nil {
 				ri := rpcinfo.GetRPCInfo(ctx)
 				rService, rAddr := getRemoteInfo(ri, conn)
-<<<<<<< HEAD
-				klog.CtxErrorf(ctx, "KITEX: panic happened, close conn[%s], remoteService=%s, %v\n%s", rAddr, rService, panicErr, string(debug.Stack()))
+				klog.CtxErrorf(ctx, "KITEX: panic happened, close conn, remoteAddress=%s, remoteService=%s, error=%v\nstack=%s", rAddr, rService, panicErr, string(debug.Stack()))
 			} else {
-				klog.CtxErrorf(ctx, "KITEX: panic happened, %v\n%s", panicErr, string(debug.Stack()))
-=======
-				klog.Errorf("KITEX: panic happened, close conn, remoteAddress=%s, remoteService=%s, error=%v\nstack=%s", rAddr, rService, panicErr, string(debug.Stack()))
-			} else {
-				klog.Errorf("KITEX: panic happened, error=%v\nstack=%s", panicErr, string(debug.Stack()))
->>>>>>> 8c9946cd
+				klog.CtxErrorf(ctx, "KITEX: panic happened, error=%v\nstack=%s", panicErr, string(debug.Stack()))
 			}
 		}
 		if closeConn && conn != nil {
@@ -205,15 +199,9 @@
 		remote := rpcinfo.AsMutableEndpointInfo(ri.From())
 		remote.SetTag(rpcinfo.RemoteClosedTag, "1")
 	} else if pe, ok := err.(*kerrors.DetailedError); ok {
-<<<<<<< HEAD
-		klog.CtxErrorf(ctx, "KITEX: processing request error, remoteService=%s, remoteAddr=%v, err=%s\n%s", rService, rAddr, err.Error(), pe.Stack())
+		klog.CtxErrorf(ctx, "KITEX: processing request error, remoteService=%s, remoteAddr=%v, error=%s\nstack=%s", rService, rAddr, err.Error(), pe.Stack())
 	} else {
-		klog.CtxErrorf(ctx, "KITEX: processing request error, remoteService=%s, remoteAddr=%v, err=%s", rService, rAddr, err.Error())
-=======
-		klog.Errorf("KITEX: processing request error, remoteService=%s, remoteAddr=%v, error=%s\nstack=%s", rService, rAddr, err.Error(), pe.Stack())
-	} else {
-		klog.Errorf("KITEX: processing request error, remoteService=%s, remoteAddr=%v, error=%s", rService, rAddr, err.Error())
->>>>>>> 8c9946cd
+		klog.CtxErrorf(ctx, "KITEX: processing request error, remoteService=%s, remoteAddr=%v, error=%s", rService, rAddr, err.Error())
 	}
 }
 
@@ -249,11 +237,7 @@
 	}
 	err = t.transPipe.Write(ctx, conn, errMsg)
 	if err != nil {
-<<<<<<< HEAD
-		klog.CtxErrorf(ctx, "KITEX: write error reply failed, remote=%s, err=%s", conn.RemoteAddr(), err.Error())
-=======
-		klog.Errorf("KITEX: write error reply failed, remote=%s, error=%s", conn.RemoteAddr(), err.Error())
->>>>>>> 8c9946cd
+		klog.CtxErrorf(ctx, "KITEX: write error reply failed, remote=%s, error=%s", conn.RemoteAddr(), err.Error())
 	}
 }
 
