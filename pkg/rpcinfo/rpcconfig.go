--- conflicted
+++ resolved
@@ -167,26 +167,12 @@
 
 // SetTransportProtocol implements MutableRPCConfig interface.
 func (r *rpcConfig) SetTransportProtocol(tp transport.Protocol) error {
-<<<<<<< HEAD
-	if tp&transport.TTHeaderFramed != 0 {
-		if tp&(^transport.TTHeaderFramed) != 0 {
-			panic(fmt.Sprintf("invalid transport protocol: %b", tp))
-		}
-		// TTHeader and Framed can be combined for [TTHeader + [FramedSize + Payload]]
-		r.transportProtocol &= transport.TTHeaderFramed // clear bits except TTHeader | Framed
-		r.transportProtocol |= tp
-	} else {
-		// other transports are mutually exclusive
-		// it's user's responsibility to set only one transport, not an OR-ed combination of multiple transports
-		r.transportProtocol = tp
-=======
 	// PurePayload would override all the bits set before
 	// since in previous implementation, r.transport |= transport.PurePayload would not take effect
 	if tp == transport.PurePayload {
 		r.transportProtocol = tp
 	} else {
 		r.transportProtocol |= tp
->>>>>>> 33cce213
 	}
 	return nil
 }
