--- conflicted
+++ resolved
@@ -628,13 +628,8 @@
 			atomic.StoreInt32(&circuitBreaker, 0)
 
 			// assert context deadline error
-<<<<<<< HEAD
-			ctx, cancel := context.WithTimeout(octx, 10*time.Millisecond)
-			ctx, bs, err := cli.BidiStream(ctx)
-=======
 			octx = context.Background()
 			ctx, bs, err := cli.BidiStream(octx)
->>>>>>> 6dbce3da
 			test.Assert(t, err == nil, err)
 			// ctx timeout should be injected before invoking Recv and after creating stream
 			ctx, cancel := context.WithTimeout(ctx, time.Millisecond)
