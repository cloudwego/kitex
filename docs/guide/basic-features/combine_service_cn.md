--- conflicted
+++ resolved
@@ -1,10 +1,8 @@
 # Combine Service 的使用
 ## 使用场景
-<<<<<<< HEAD
-有些服务提供了几十个方法，而对于调用方可能只请求其中 1、2 个方法，为了避免这种巨大的 service 带来的庞大的生成代码，Combine Service 可以让用户将原来一个 Service 的几十个方法拆分成多个 Service。比如原来的 Service 是：
-=======
+
 有些服务提供了几十个方法，而对于调用方可能只请求其中一两个方法，为了避免这种大型 Service 带来的庞大的生成代码，Combine Service 可以让用户将原来一个 Service 的几十个方法拆分成多个 Service。比如原来的 Service 是：
->>>>>>> 4354b1be
+
 ```thrift
 service ExampleService {
     ExampleResponse Method0(3: ExampleRequest req)
@@ -28,11 +26,8 @@
 }
 ```
 
-<<<<<<< HEAD
-调用方可以只保留其中一个 Service 生成代码，方法名和参数保持一致不影响 rpc 调用。
-=======
 调用方可以只保留其中一个 Service 生成代码，方法名和参数保持一致不影响 RPC 调用。
->>>>>>> 4354b1be
+
 ## 具体描述
 当 root thrift 文件中存在形如下述定义时：
 ```thrift
@@ -63,11 +58,9 @@
 注意： CombineService 只是 method 的聚合，因此当 method 名冲突时将无法生成 CombineService 。
 
 Tips：
-<<<<<<< HEAD
-配合 extends 关键字，可以实现跨文件的 CombineService
-=======
+
 配合 `extends` 关键字，可以实现跨文件的 CombineService
->>>>>>> 4354b1be
+
 如：
 ```
 service ExampleService0 extends thriftA.Service0 {
